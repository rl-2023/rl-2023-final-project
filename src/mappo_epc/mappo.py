--- conflicted
+++ resolved
@@ -1,5 +1,3 @@
-from typing import Iterable
-
 import gym
 import pressureplate
 import matplotlib.pyplot as plt
@@ -23,64 +21,6 @@
 youtube explanation: https://www.youtube.com/watch?v=HR8kQMTO8bk
 """
 
-<<<<<<< HEAD
-
-class ActorNetwork(nn.Module):
-
-    def __init__(self, obs_space_size, action_space_size):
-        super().__init__()
-
-        self.mha = nn.MultiheadAttention(embed_dim=obs_space_size, num_heads=2)
-        self.norm = nn.LayerNorm(obs_space_size)
-        self.linear = nn.Linear(obs_space_size, 64 * 2)
-        self.activation = nn.ReLU()
-
-        self.policy_layers = nn.Sequential(nn.Dropout(0.5), nn.Linear(64 * 2, 64), nn.ReLU(),
-                                           nn.Linear(64, 32), nn.ReLU(), nn.Dropout(0.5),
-                                           nn.Linear(32, action_space_size))
-
-    def policy(self, obs):
-        attn_obs, _ = self.mha(obs, obs, obs)
-        z = self.activation(self.linear(self.norm(obs + attn_obs)))
-        policy_logits = self.policy_layers(z)
-        return policy_logits
-
-    def forward(self, obs):
-        attn_obs, _ = self.mha(obs, obs, obs)
-        z = self.activation(self.linear(self.norm(obs + attn_obs)))
-        policy_logits = self.policy_layers(z)
-
-        return policy_logits
-
-
-class CriticNetwork(nn.Module):
-
-    def __init__(self, obs_space_size, n_agents):
-        super().__init__()
-
-        self.mha_v = nn.MultiheadAttention(embed_dim=obs_space_size * n_agents, num_heads=n_agents)
-        self.norm_v = nn.LayerNorm(obs_space_size * n_agents)
-        self.linear_v = nn.Linear(obs_space_size * n_agents, 64 * 2)
-        self.activation_v = nn.ReLU()
-
-        self.value_layers = nn.Sequential(nn.Dropout(0.5), nn.Linear(64 * 2, 64), nn.ReLU(),
-                                          nn.Linear(64, 32), nn.ReLU(), nn.Dropout(0.5),
-                                          nn.Linear(32, 32), nn.ReLU(), nn.Linear(32, 1))
-
-    def value(self, obs):
-        attn_obs, _ = self.mha_v(obs, obs, obs)
-        z = self.activation_v(self.linear_v(self.norm_v(obs + attn_obs)))
-        value = self.value_layers(z)
-        return value
-
-    def forward(self, obs):
-        attn_obs, _ = self.mha_v(obs, obs, obs)
-        z = self.activation_v(self.linear_v(self.norm_v(obs + attn_obs)))
-
-        value = self.value_layers(z)
-        return value
-
-=======
 def parse_arguments():
     parser = argparse.ArgumentParser(description='MADDPG RL Parameters',
                                      formatter_class=argparse.ArgumentDefaultsHelpFormatter)
@@ -104,96 +44,18 @@
 else:
     from .PPONetworks import MLP_ActorNetwork as ActorNetwork
     from .PPONetworks import MLP_CriticNetwork as CriticNetwork 
->>>>>>> 1e0f3fdf
 
 @dataclass
 class Agent:
     actor: ActorNetwork
-<<<<<<< HEAD
-    critic: CriticNetwork
-    reward: []
-=======
     critic : CriticNetwork
     critic_old : CriticNetwork
     reward:[]
->>>>>>> 1e0f3fdf
 
     def avg_rewards(self):
         return np.mean(self.rewards)
 
 
-<<<<<<< HEAD
-class PPOTrainer:
-
-    def __init__(self,
-                 agent: Agent,
-                 ppo_clip_val=0.2,
-                 target_kl_div=0.01,
-                 max_policy_train_iters=40,
-                 value_train_iters=40,
-                 policy_lr=3e-4,
-                 value_lr=1e-2):
-        self.agent = agent
-        self.ppo_clip_val = ppo_clip_val
-        self.target_kl_div = target_kl_div
-        self.max_policy_train_iters = max_policy_train_iters
-        self.value_train_iters = value_train_iters
-
-        policy_params = list(self.agent.actor.mha.parameters()) + \
-                        list(self.agent.actor.norm.parameters()) + \
-                        list(self.agent.actor.linear.parameters()) + \
-                        list(self.agent.actor.activation.parameters()) + \
-                        list(self.agent.actor.policy_layers.parameters())
-        self.policy_optim = optim.Adam(policy_params, lr=policy_lr)
-
-        value_params = list(self.agent.critic.mha_v.parameters()) + \
-                       list(self.agent.critic.norm_v.parameters()) + \
-                       list(self.agent.critic.linear_v.parameters()) + \
-                       list(self.agent.critic.activation_v.parameters()) + \
-                       list(self.agent.critic.value_layers.parameters())
-        self.value_optim = optim.Adam(value_params, lr=value_lr)
-
-    def train_policy(self, obs, acts, old_log_probs, gaes):
-        loss_store = []
-        for _ in range(self.max_policy_train_iters):
-
-            self.policy_optim.zero_grad()
-
-            new_logits = self.agent.actor.policy(obs)
-            new_logits = Categorical(logits=new_logits)
-            new_log_probs = new_logits.log_prob(acts)
-
-            policy_ratio = torch.exp(new_log_probs - old_log_probs)
-            clipped_ratio = policy_ratio.clamp(1 - self.ppo_clip_val, 1 + self.ppo_clip_val)
-
-            clipped_loss = clipped_ratio * gaes
-            full_loss = policy_ratio * gaes
-            policy_loss = -torch.min(full_loss, clipped_loss).mean()
-            loss_store.append(policy_loss.item())
-
-            policy_loss.backward()
-            self.policy_optim.step()
-
-            kl_div = (old_log_probs - new_log_probs).mean()
-            if kl_div >= self.target_kl_div:
-                break
-        print(f"Policy loss: avg {np.mean(loss_store)} std {np.std(loss_store)}")
-
-    def train_value(self, obs, returns):
-        loss_store = []
-        for _ in range(self.value_train_iters):
-            self.value_optim.zero_grad()
-
-            values = self.agent.critic.value(obs)
-            value_loss = (returns - values) ** 2
-            value_loss = value_loss.mean()
-            loss_store.append(value_loss.item())
-            value_loss.backward()
-            self.value_optim.step()
-        print(f"Value loss: avg {np.mean(loss_store)} std {np.std(loss_store)}")
-        print('----')
-
-=======
 class PPOTrainer():
   def __init__(self,
               agents,
@@ -267,74 +129,30 @@
     
     print(f"Value loss: avg {np.mean(loss_store)} std {np.std(loss_store)}")
     print('----')
->>>>>>> 1e0f3fdf
 
 def discount_rewards(rewards, gamma=0.99):
     """
     Return discounted rewards based on the given rewards and gamma param.
     """
     new_rewards = [float(rewards[-1])]
-    for i in reversed(range(len(rewards) - 1)):
+    for i in reversed(range(len(rewards)-1)):
         new_rewards.append(float(rewards[i]) + gamma * new_rewards[-1])
     return np.array(new_rewards[::-1])
 
-
 def calculate_gaes(rewards, values, gamma=0.99, decay=0.97):
     """
     Return the General Advantage Estimates from the given rewards and values.
     Paper: https://arxiv.org/pdf/1506.02438.pdf
     """
     next_values = np.concatenate([values[1:], [0]])
-    deltas = [
-        rew + gamma * next_val - val for rew, val, next_val in zip(rewards, values, next_values)
-    ]
+    deltas = [rew + gamma * next_val - val for rew, val, next_val in zip(rewards, values, next_values)]
 
     gaes = [deltas[-1]]
-    for i in reversed(range(len(deltas) - 1)):
+    for i in reversed(range(len(deltas)-1)):
         gaes.append(deltas[i] + decay * gamma * gaes[-1])
 
     return np.array(gaes[::-1])
 
-<<<<<<< HEAD
-
-def rollout(agents, critic_net, env, max_steps=1000, render=False):
-    train_data = [[[], [], [], [], []] for _ in range(env.n_agents)
-                  ]  # obs, act, reward, values, act_log_probs
-    obs, _ = env.reset()
-    if render:
-        env.render()
-    ep_reward = np.zeros(env.n_agents)
-
-    for _ in range(max_steps):
-        obs_ = []
-        act_ = []
-        reward_ = []
-        val_ = []
-        act_log_prob_ = []
-
-        val = critic_net(torch.tensor([obs], dtype=torch.float32,
-                                      device=DEVICE).view(1, -1))  #TODO fit datastructure
-        val = val.item()
-
-        for agent_idx in range(len(agents)):
-            logits = agents[agent_idx].actor(
-                torch.tensor([obs[agent_idx]], dtype=torch.float32, device=DEVICE))
-            act_distribution = Categorical(logits=logits)
-            act = act_distribution.sample()
-            act_log_prob = act_distribution.log_prob(act).item()
-
-            act = act.item()
-
-            act_.append(act)
-            val_.append(val)
-            act_log_prob_.append(act_log_prob)
-
-        next_obs, reward, done, _ = env.step(act_)
-        #print(f"actions {act_}  |  rewards {reward}")
-
-        if render:
-            env.render()
-=======
 def rollout(agents, env, max_steps=1000, render=False):
         train_data = [ [[], [], [], [], []] for _ in range(env.n_agents)] # obs, act, reward, values, act_log_probs
         obs, _ = env.reset()
@@ -391,149 +209,12 @@
         for i in range(len(train_data)):
             for j in range(len(train_data[i])):
                 train_data[i][j] = np.asarray(train_data[i][j])
->>>>>>> 1e0f3fdf
 
         for agent_idx in range(len(agents)):
-
-            reward_.append(reward[agent_idx])
-            agents[agent_idx].reward.append(reward[agent_idx])
-            obs_.append(obs[agent_idx])
-
-            for i, item in enumerate((obs_[agent_idx], act_[agent_idx], reward_[agent_idx],
-                                      val_[agent_idx], act_log_prob_[agent_idx])):
-                train_data[agent_idx][i].append(item)
-
-        obs = next_obs
-        ep_reward += reward
-
-        if all(done):
-            print('All dones')
-            break
-
-    for i in range(len(train_data)):
-        for j in range(len(train_data[i])):
-            train_data[i][j] = np.asarray(train_data[i][j])
-
-    for agent_idx in range(len(agents)):
-        train_data[agent_idx][3] = calculate_gaes(train_data[agent_idx][2],
-                                                  train_data[agent_idx][3])
-
-    return train_data, np.sum(ep_reward)
-
-
-<<<<<<< HEAD
-def parse_arguments():
-    parser = argparse.ArgumentParser(description='MADDPG RL Parameters',
-                                     formatter_class=argparse.ArgumentDefaultsHelpFormatter)
-
-    # Environment parameters
-    parser.add_argument('--num_agents', type=int, default=2, help='Number of agents')
-    parser.add_argument('--num_episodes', type=int, default=1000, help='Number of episodes')
-    parser.add_argument('--max_steps', type=int, default=100, help='Number of steps per episode')
-    parser.add_argument('--render',
-                        action='store_true',
-                        help='Render the environment after each step')
-    parser.add_argument('--print_freq', type=int, default=1, help='Print frequence wrt episodes')
-    parser.add_argument('--parallel_games', type=int, default=3, help='Print frequence wrt episodes')
-    return parser.parse_args()
-
-
-class Mappo:
-
-    def __init__(self, num_agents, num_episodes, max_steps, render, print_freq):
-        self.num_agents = num_agents
-        self.num_episodes = num_episodes
-        self.max_steps = max_steps
-        self.render = render
-        self.print_freq = print_freq
-        self.agents = []
-        self.ppo_trainers = []
-
-        self.env = gym.make(f"pressureplate-linear-{num_agents}p-v0")
-        self.critic_net = CriticNetwork(self.env.observation_space[0].shape[0], self.env.n_agents).to(DEVICE)
-
-        for agent_idx in range(self.num_agents):
-            actor_net = ActorNetwork(self.env.observation_space[0].shape[0], self.env.action_space[0].n).to(DEVICE)
-
-            agent = Agent(actor=actor_net, critic=self.critic_net, reward=[])
-            ppo = PPOTrainer(agent=agent,
-                             ppo_clip_val=0.2,
-                             policy_lr=0.002,
-                             value_lr=0.02,
-                             target_kl_div=0.02,
-                             max_policy_train_iters=10,
-                             value_train_iters=10)
-
-            self.agents.append(agent)
-            self.ppo_trainers.append(ppo)
-
-    def run(self):
-        n_episodes = self.num_episodes
-        print_freq = self.print_freq
-
-        # Training loop
-        ep_rewards = []
-
-        for episode_idx in range(n_episodes):
-            # Perform rollout
-            train_data, reward = rollout(self.agents, self.critic_net, self.env, self.max_steps, render=self.render)
-            ep_rewards.append(reward)
-            returns_ = []
-            obs_ = []
-            for agent_idx in range(len(self.agents)):
-                # Shuffle
-                permute_idxs = np.random.permutation(len(train_data[agent_idx][0]))
-
-                # Policy data
-                obs = torch.tensor(train_data[agent_idx][0][permute_idxs],
-                                   dtype=torch.float32,
-                                   device=DEVICE)
-                acts = torch.tensor(train_data[agent_idx][1][permute_idxs],
-                                    dtype=torch.int32,
-                                    device=DEVICE)
-                gaes = torch.tensor(train_data[agent_idx][3][permute_idxs],
-                                    dtype=torch.float32,
-                                    device=DEVICE)
-                act_log_probs = torch.tensor(train_data[agent_idx][4][permute_idxs],
-                                             dtype=torch.float32,
-                                             device=DEVICE)
-
-                # Value data
-                returns = discount_rewards(train_data[agent_idx][2])[permute_idxs]
-                returns = torch.tensor(returns, dtype=torch.float32, device=DEVICE)
-
-                returns_.append(returns)
-                obs_.append(obs)
-                # Train model
-                self.ppo_trainers[agent_idx].train_policy(obs, acts, act_log_probs, gaes)
-
-            returns_ = torch.stack(returns_).view(len(train_data[agent_idx][0]), -1)
-            obs_ = torch.stack(obs_).permute(1, 0, 2).contiguous().view(len(train_data[agent_idx][0]),
-                                                                        -1)
-            for ppo_ in self.ppo_trainers:
-                ppo_.train_value(obs_, returns_)
-
-            if (episode_idx + 1) % print_freq == 0:
-                print('Episode {} | Avg Reward {:.1f}'.format(episode_idx + 1,
-                                                              np.mean(ep_rewards[-print_freq:])))
-                print('######################################################')
-
-    def set_agents(self, agents: Iterable[Agent]):
-        self.agents = agents
-        for ppo in self.ppo_trainers:
-            ppo.a
-
-
-def main():
-    args = parse_arguments()
-
-    mappo = Mappo(args.num_agents, args.num_episodes, args.max_steps, args.render, args.print_freq)
-
-    mappo.run()
-
-
-if __name__ == '__main__':
-=======
+            train_data[agent_idx][3]=calculate_gaes(train_data[agent_idx][2], train_data[agent_idx][3])
+
+        return train_data, np.sum(ep_reward)
+
 def main():    
     env = gym.make(f"pressureplate-linear-{args.num_agents}p-v0")
 
@@ -601,5 +282,4 @@
             print('######################################################')
     
 if __name__=='__main__':
->>>>>>> 1e0f3fdf
     main()